--- conflicted
+++ resolved
@@ -24,13 +24,8 @@
 import org.rust.lang.core.psi.ext.*
 import org.rust.lang.core.resolve.Namespace
 import org.rust.lang.core.resolve.namespaces
-<<<<<<< HEAD
 import org.rust.lang.core.types.ty.TyPointer
-import org.rust.lang.core.types.ty.TyReference
-import org.rust.lang.core.types.ty.TyUnknown
 import org.rust.lang.core.types.type
-=======
->>>>>>> cf970b90
 
 class RsErrorAnnotator : Annotator, HighlightRangeExtension {
     override fun isForceHighlightParents(file: PsiFile): Boolean = file is RsFile
@@ -63,6 +58,7 @@
             override fun visitBinaryExpr(o: RsBinaryExpr) = checkBinary(holder, o)
             override fun visitCallExpr(o: RsCallExpr) = checkCallExpr(holder, o)
             override fun visitMethodCallExpr(o: RsMethodCallExpr) = checkMethodCallExpr(holder, o)
+            override fun visitUnaryExpr(o: RsUnaryExpr) = checkUnaryExpr(holder, o)
             override fun visitExternCrateItem(o: RsExternCrateItem) = checkExternCrate(holder, o)
         }
 
@@ -107,11 +103,8 @@
         }
     }
 
-<<<<<<< HEAD
     private fun checkUnsafePtrDereference(holder: AnnotationHolder, o: RsUnaryExpr) {
-        val type = o.expr?.type
-        if (!(type is TyPointer))
-            return
+        if (o.expr?.type !is TyPointer) return
 
         if (!o.isInUnsafeBlockOrFn()) {
             val annotation = holder.createErrorAnnotation(o, "Dereference of raw pointer requires unsafe function or block [E0133]")
@@ -122,16 +115,11 @@
     }
 
     private fun checkUnaryExpr(holder: AnnotationHolder, unaryExpr: RsUnaryExpr) {
-        val expr = unaryExpr.expr ?: return
-        if (unaryExpr.operatorType == UnaryOperator.REF_MUT && !expr.isMutable()) {
-            createImmutableErrorAnnotation(holder, expr)
-        } else if (unaryExpr.operatorType == UnaryOperator.DEREF) {
+        if (unaryExpr.operatorType == UnaryOperator.DEREF) {
             checkUnsafePtrDereference(holder, unaryExpr)
         }
     }
 
-=======
->>>>>>> cf970b90
     private fun checkBaseType(holder: AnnotationHolder, type: RsBaseType) {
         if (type.underscore == null) return
         val owner = type.ancestors.drop(1).dropWhile { it is RsTupleType }.first()
@@ -520,14 +508,6 @@
     return op.operatorType is ComparisonOp
 }
 
-<<<<<<< HEAD
-private fun RsExpr?.isAssignBinaryExpr(): Boolean {
-    val op = this as? RsBinaryExpr ?: return false
-    return op.operatorType is AssignmentOp
-}
-
-=======
->>>>>>> cf970b90
 private fun checkDuplicates(holder: AnnotationHolder, element: RsNamedElement, scope: PsiElement = element.parent, recursively: Boolean = false) {
     val duplicates = holder.currentAnnotationSession.duplicatesByNamespace(scope, recursively)
     val ns = element.namespaces.find { element in duplicates[it].orEmpty() }
